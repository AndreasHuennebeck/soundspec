--- conflicted
+++ resolved
@@ -199,16 +199,8 @@
 
         self.log_message(audiofile + ': processing ...')
 
-<<<<<<< HEAD
-        if num_channels == 1:
-            sig = audio
-        else:
-            # convert to mono
-            sig = np.mean(audio, axis=1)
-=======
         # convert to mono
         sig = np.mean(audio,axis = 1) if (audio.ndim>=2) else audio 
->>>>>>> 7b528884
 
         # vertical resolution (frequency)
         # number of points per segment; more points = better frequency resolution
